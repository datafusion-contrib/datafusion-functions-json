#![allow(dead_code)]
use std::sync::Arc;

use datafusion::arrow::array::{
    ArrayRef, DictionaryArray, Int32Array, Int64Array, StringViewArray, UInt32Array, UInt64Array, UInt8Array,
};
use datafusion::arrow::datatypes::{DataType, Field, Int32Type, Int64Type, Schema, UInt32Type, UInt8Type};
use datafusion::arrow::util::display::{ArrayFormatter, FormatOptions};
use datafusion::arrow::{array::LargeStringArray, array::StringArray, record_batch::RecordBatch};
use datafusion::common::ParamValues;
use datafusion::error::Result;
use datafusion::execution::context::SessionContext;
use datafusion::prelude::SessionConfig;
use datafusion_functions_json::register_all;

<<<<<<< HEAD
pub async fn create_context() -> Result<SessionContext> {
=======
async fn create_test_table(large_utf8: bool, dict_encoded: bool) -> Result<SessionContext> {
>>>>>>> 5738ff31
    let config = SessionConfig::new().set_str("datafusion.sql_parser.dialect", "postgres");
    let mut ctx = SessionContext::new_with_config(config);
    register_all(&mut ctx)?;
    Ok(ctx)
}

async fn create_test_table(large_utf8: bool) -> Result<SessionContext> {
    let ctx = create_context().await?;

    let test_data = [
        ("object_foo", r#" {"foo": "abc"} "#),
        ("object_foo_array", r#" {"foo": [1]} "#),
        ("object_foo_obj", r#" {"foo": {}} "#),
        ("object_foo_null", r#" {"foo": null} "#),
        ("object_bar", r#" {"bar": true} "#),
        ("list_foo", r#" ["foo"] "#),
        ("invalid_json", "is not json"),
    ];
    let json_values = test_data.iter().map(|(_, json)| *json).collect::<Vec<_>>();
    let (mut json_data_type, mut json_array): (DataType, ArrayRef) = if large_utf8 {
        (DataType::LargeUtf8, Arc::new(LargeStringArray::from(json_values)))
    } else {
        (DataType::Utf8, Arc::new(StringArray::from(json_values)))
    };

    if dict_encoded {
        json_data_type = DataType::Dictionary(DataType::Int32.into(), json_data_type.into());
        json_array = Arc::new(DictionaryArray::<Int32Type>::new(
            Int32Array::from_iter_values(0..(json_array.len() as i32)),
            json_array,
        ));
    }

    let test_batch = RecordBatch::try_new(
        Arc::new(Schema::new(vec![
            Field::new("name", DataType::Utf8, false),
            Field::new("json_data", json_data_type, false),
        ])),
        vec![
            Arc::new(StringArray::from(
                test_data.iter().map(|(name, _)| *name).collect::<Vec<_>>(),
            )),
            json_array,
        ],
    )?;
    ctx.register_batch("test", test_batch)?;

    let other_data = [
        (r#" {"foo": 42} "#, "foo", 0),
        (r#" {"foo": 42} "#, "bar", 1),
        (r" [42] ", "foo", 0),
        (r" [42] ", "bar", 1),
    ];
    let other_batch = RecordBatch::try_new(
        Arc::new(Schema::new(vec![
            Field::new("json_data", DataType::Utf8, false),
            Field::new("str_key", DataType::Utf8, false),
            Field::new("int_key", DataType::Int64, false),
        ])),
        vec![
            Arc::new(StringArray::from(
                other_data.iter().map(|(json, _, _)| *json).collect::<Vec<_>>(),
            )),
            Arc::new(StringArray::from(
                other_data.iter().map(|(_, str_key, _)| *str_key).collect::<Vec<_>>(),
            )),
            Arc::new(Int64Array::from(
                other_data.iter().map(|(_, _, int_key)| *int_key).collect::<Vec<_>>(),
            )),
        ],
    )?;
    ctx.register_batch("other", other_batch)?;

    let more_nested = [
        (r#" {"foo": {"bar": [0]}} "#, "foo", "bar", 0),
        (r#" {"foo": {"bar": [1]}} "#, "foo", "spam", 0),
        (r#" {"foo": {"bar": null}} "#, "foo", "bar", 0),
    ];
    let more_nested_batch = RecordBatch::try_new(
        Arc::new(Schema::new(vec![
            Field::new("json_data", DataType::Utf8, false),
            Field::new("str_key1", DataType::Utf8, false),
            Field::new("str_key2", DataType::Utf8, false),
            Field::new("int_key", DataType::Int64, false),
        ])),
        vec![
            Arc::new(StringArray::from(
                more_nested.iter().map(|(json, _, _, _)| *json).collect::<Vec<_>>(),
            )),
            Arc::new(StringArray::from(
                more_nested
                    .iter()
                    .map(|(_, str_key1, _, _)| *str_key1)
                    .collect::<Vec<_>>(),
            )),
            Arc::new(StringArray::from(
                more_nested
                    .iter()
                    .map(|(_, _, str_key2, _)| *str_key2)
                    .collect::<Vec<_>>(),
            )),
            Arc::new(Int64Array::from(
                more_nested
                    .iter()
                    .map(|(_, _, _, int_key)| *int_key)
                    .collect::<Vec<_>>(),
            )),
        ],
    )?;
    ctx.register_batch("more_nested", more_nested_batch)?;

    let dict_data = [
        (r#" {"foo": {"bar": [0]}} "#, "foo", "bar", 0),
        (r#" {"bar": "snap"} "#, "foo", "spam", 0),
        (r#" {"spam": 1, "snap": 2} "#, "foo", "spam", 0),
        (r#" {"spam": 1, "snap": 2} "#, "foo", "snap", 0),
    ];
    let dict_batch = RecordBatch::try_new(
        Arc::new(Schema::new(vec![
            Field::new(
                "json_data",
                DataType::Dictionary(DataType::UInt32.into(), DataType::Utf8.into()),
                false,
            ),
            Field::new(
                "str_key1",
                DataType::Dictionary(DataType::UInt8.into(), DataType::LargeUtf8.into()),
                false,
            ),
            Field::new(
                "str_key2",
                DataType::Dictionary(DataType::UInt8.into(), DataType::Utf8View.into()),
                false,
            ),
            Field::new(
                "int_key",
                DataType::Dictionary(DataType::Int64.into(), DataType::UInt64.into()),
                false,
            ),
        ])),
        vec![
            Arc::new(DictionaryArray::<UInt32Type>::new(
                UInt32Array::from_iter_values(dict_data.iter().enumerate().map(|(id, _)| id as u32)),
                Arc::new(StringArray::from(
                    dict_data.iter().map(|(json, _, _, _)| *json).collect::<Vec<_>>(),
                )),
            )),
            Arc::new(DictionaryArray::<UInt8Type>::new(
                UInt8Array::from_iter_values(dict_data.iter().enumerate().map(|(id, _)| id as u8)),
                Arc::new(LargeStringArray::from(
                    dict_data
                        .iter()
                        .map(|(_, str_key1, _, _)| *str_key1)
                        .collect::<Vec<_>>(),
                )),
            )),
            Arc::new(DictionaryArray::<UInt8Type>::new(
                UInt8Array::from_iter_values(dict_data.iter().enumerate().map(|(id, _)| id as u8)),
                Arc::new(StringViewArray::from(
                    dict_data
                        .iter()
                        .map(|(_, _, str_key2, _)| *str_key2)
                        .collect::<Vec<_>>(),
                )),
            )),
            Arc::new(DictionaryArray::<Int64Type>::new(
                Int64Array::from_iter_values(dict_data.iter().enumerate().map(|(id, _)| id as i64)),
                Arc::new(UInt64Array::from_iter_values(
                    dict_data.iter().map(|(_, _, _, int_key)| *int_key as u64),
                )),
            )),
        ],
    )?;
    ctx.register_batch("dicts", dict_batch)?;

    Ok(ctx)
}

pub async fn run_query(sql: &str) -> Result<Vec<RecordBatch>> {
    let ctx = create_test_table(false, false).await?;
    ctx.sql(sql).await?.collect().await
}

pub async fn run_query_large(sql: &str) -> Result<Vec<RecordBatch>> {
    let ctx = create_test_table(true, false).await?;
    ctx.sql(sql).await?.collect().await
}

pub async fn run_query_dict(sql: &str) -> Result<Vec<RecordBatch>> {
    let ctx = create_test_table(false, true).await?;
    ctx.sql(sql).await?.collect().await
}

pub async fn run_query_params(
    sql: &str,
    large_utf8: bool,
    query_values: impl Into<ParamValues>,
) -> Result<Vec<RecordBatch>> {
    let ctx = create_test_table(large_utf8, false).await?;
    ctx.sql(sql).await?.with_param_values(query_values)?.collect().await
}

pub async fn display_val(batch: Vec<RecordBatch>) -> (DataType, String) {
    assert_eq!(batch.len(), 1);
    let batch = batch.first().unwrap();
    assert_eq!(batch.num_rows(), 1);
    let schema = batch.schema();
    let schema_col = schema.field(0);
    let c = batch.column(0);
    let options = FormatOptions::default().with_display_error(true);
    let f = ArrayFormatter::try_new(c.as_ref(), &options).unwrap();
    let repr = f.value(0).try_to_string().unwrap();
    (schema_col.data_type().clone(), repr)
}

pub async fn logical_plan(sql: &str) -> Vec<String> {
    let batches = run_query(sql).await.unwrap();
    let plan_col = batches[0].column(1).as_any().downcast_ref::<StringArray>().unwrap();
    let logical_plan = plan_col.value(0);
    logical_plan.split('\n').map(ToString::to_string).collect()
}<|MERGE_RESOLUTION|>--- conflicted
+++ resolved
@@ -13,18 +13,14 @@
 use datafusion::prelude::SessionConfig;
 use datafusion_functions_json::register_all;
 
-<<<<<<< HEAD
 pub async fn create_context() -> Result<SessionContext> {
-=======
-async fn create_test_table(large_utf8: bool, dict_encoded: bool) -> Result<SessionContext> {
->>>>>>> 5738ff31
     let config = SessionConfig::new().set_str("datafusion.sql_parser.dialect", "postgres");
     let mut ctx = SessionContext::new_with_config(config);
     register_all(&mut ctx)?;
     Ok(ctx)
 }
 
-async fn create_test_table(large_utf8: bool) -> Result<SessionContext> {
+async fn create_test_table(large_utf8: bool, dict_encoded: bool) -> Result<SessionContext> {
     let ctx = create_context().await?;
 
     let test_data = [
