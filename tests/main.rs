--- conflicted
+++ resolved
@@ -84,7 +84,6 @@
 }
 
 #[tokio::test]
-<<<<<<< HEAD
 async fn test_json_extract_union() {
     let batches = run_query("select name, json_extract(json_data, '$.foo') as foo from test")
         .await
@@ -107,10 +106,7 @@
 }
 
 #[tokio::test]
-async fn test_json_get_array() {
-=======
 async fn test_json_get_array_elem() {
->>>>>>> 6e9b678b
     let sql = "select json_get('[1, 2, 3]', 2)";
     let batches = run_query(sql).await.unwrap();
     let (value_type, value_repr) = display_val(batches).await;
