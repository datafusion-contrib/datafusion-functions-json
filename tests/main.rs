--- conflicted
+++ resolved
@@ -754,9 +754,8 @@
     let batches = run_query("select name, json_data->'foo' from test").await.unwrap();
 
     let expected = [
-<<<<<<< HEAD
         "+------------------+--------------------------------------------------------------+",
-        "| name             | json_data -> Utf8(\"foo\")                                     |",
+        "| name             | test.json_data -> Utf8(\"foo\")                                |",
         "+------------------+--------------------------------------------------------------+",
         "| object_foo       | {str=abc}                                                    |",
         "| object_foo_array | {array=[1, true, {\"nested_foo\": \"baz\", \"nested_bar\": null}]} |",
@@ -766,19 +765,6 @@
         "| list_foo         | {null=}                                                      |",
         "| invalid_json     | {null=}                                                      |",
         "+------------------+--------------------------------------------------------------+",
-=======
-        "+------------------+-------------------------------+",
-        "| name             | test.json_data -> Utf8(\"foo\") |",
-        "+------------------+-------------------------------+",
-        "| object_foo       | {str=abc}                     |",
-        "| object_foo_array | {array=[1]}                   |",
-        "| object_foo_obj   | {object={}}                   |",
-        "| object_foo_null  | {null=}                       |",
-        "| object_bar       | {null=}                       |",
-        "| list_foo         | {null=}                       |",
-        "| invalid_json     | {null=}                       |",
-        "+------------------+-------------------------------+",
->>>>>>> c74be460
     ];
     assert_batches_eq!(expected, &batches);
 }
@@ -800,9 +786,8 @@
     let batches = run_query("select name, json_data->>'foo' from test").await.unwrap();
 
     let expected = [
-<<<<<<< HEAD
         "+------------------+------------------------------------------------------+",
-        "| name             | json_data ->> Utf8(\"foo\")                            |",
+        "| name             | test.json_data ->> Utf8(\"foo\")                       |",
         "+------------------+------------------------------------------------------+",
         "| object_foo       | abc                                                  |",
         "| object_foo_array | [1, true, {\"nested_foo\": \"baz\", \"nested_bar\": null}] |",
@@ -812,19 +797,6 @@
         "| list_foo         |                                                      |",
         "| invalid_json     |                                                      |",
         "+------------------+------------------------------------------------------+",
-=======
-        "+------------------+--------------------------------+",
-        "| name             | test.json_data ->> Utf8(\"foo\") |",
-        "+------------------+--------------------------------+",
-        "| object_foo       | abc                            |",
-        "| object_foo_array | [1]                            |",
-        "| object_foo_obj   | {}                             |",
-        "| object_foo_null  |                                |",
-        "| object_bar       |                                |",
-        "| list_foo         |                                |",
-        "| invalid_json     |                                |",
-        "+------------------+--------------------------------+",
->>>>>>> c74be460
     ];
     assert_batches_eq!(expected, &batches);
 }
