use std::any::Any;

use datafusion::arrow::array::BooleanArray;
use datafusion::arrow::datatypes::DataType;
use datafusion::common::Result as DataFusionResult;
use datafusion::logical_expr::{ColumnarValue, ScalarFunctionArgs, ScalarUDFImpl, Signature, Volatility};
use jiter::Peek;

use crate::common::{get_err, invoke, jiter_json_find, return_type_check, GetError, JsonPath, Sortedness};
use crate::common_macros::make_udf_function;

make_udf_function!(
    JsonGetBool,
    json_get_bool,
    json_data path,
    r#"Get an boolean value from a JSON string by its "path""#,
    Sortedness::Unspecified
);

make_udf_function!(
    JsonGetBool,
    json_get_bool_top_level_sorted,
    json_data path,
    r#"Get an boolean value from a JSON string by its "path"; assumes the JSON string's top level object's keys are sorted."#,
    Sortedness::TopLevel
);

make_udf_function!(
    JsonGetBool,
    json_get_bool_recursive_sorted,
    json_data path,
    r#"Get an boolean value from a JSON string by its "path"; assumes all json object's keys are sorted."#,
    Sortedness::Recursive
);

#[derive(Debug)]
pub(super) struct JsonGetBool {
    signature: Signature,
    aliases: [String; 1],
    sorted: Sortedness,
}

impl JsonGetBool {
    pub fn new(sorted: Sortedness) -> Self {
        Self {
            signature: Signature::variadic_any(Volatility::Immutable),
            aliases: [format!("json_get_bool{}", sorted.function_name_suffix())],
            sorted,
        }
    }
}

impl ScalarUDFImpl for JsonGetBool {
    fn as_any(&self) -> &dyn Any {
        self
    }

    fn name(&self) -> &str {
        self.aliases[0].as_str()
    }

    fn signature(&self) -> &Signature {
        &self.signature
    }

    fn return_type(&self, arg_types: &[DataType]) -> DataFusionResult<DataType> {
        return_type_check(arg_types, self.name(), DataType::Boolean).map(|_| DataType::Boolean)
    }

<<<<<<< HEAD
    fn invoke(&self, args: &[ColumnarValue]) -> DataFusionResult<ColumnarValue> {
        invoke::<BooleanArray>(args, |json, path| jiter_json_get_bool(json, path, self.sorted))
=======
    fn invoke_with_args(&self, args: ScalarFunctionArgs) -> DataFusionResult<ColumnarValue> {
        invoke::<BooleanArray>(&args.args, jiter_json_get_bool)
>>>>>>> a739fd70
    }

    fn aliases(&self) -> &[String] {
        &self.aliases
    }
}

fn jiter_json_get_bool(json_data: Option<&str>, path: &[JsonPath], sorted: Sortedness) -> Result<bool, GetError> {
    if let Some((mut jiter, peek)) = jiter_json_find(json_data, path, sorted) {
        match peek {
            Peek::True | Peek::False => Ok(jiter.known_bool(peek)?),
            _ => get_err!(),
        }
    } else {
        get_err!()
    }
}<|MERGE_RESOLUTION|>--- conflicted
+++ resolved
@@ -67,13 +67,8 @@
         return_type_check(arg_types, self.name(), DataType::Boolean).map(|_| DataType::Boolean)
     }
 
-<<<<<<< HEAD
-    fn invoke(&self, args: &[ColumnarValue]) -> DataFusionResult<ColumnarValue> {
-        invoke::<BooleanArray>(args, |json, path| jiter_json_get_bool(json, path, self.sorted))
-=======
     fn invoke_with_args(&self, args: ScalarFunctionArgs) -> DataFusionResult<ColumnarValue> {
-        invoke::<BooleanArray>(&args.args, jiter_json_get_bool)
->>>>>>> a739fd70
+        invoke::<BooleanArray>(&args.args, |json, path| jiter_json_get_bool(json, path, self.sorted))
     }
 
     fn aliases(&self) -> &[String] {
