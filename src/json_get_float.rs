--- conflicted
+++ resolved
@@ -70,15 +70,10 @@
         return_type_check(arg_types, self.name(), DataType::Float64)
     }
 
-<<<<<<< HEAD
-    fn invoke(&self, args: &[ColumnarValue]) -> DataFusionResult<ColumnarValue> {
-        invoke::<Float64Array>(args, |json_data, path| {
+    fn invoke_with_args(&self, args: ScalarFunctionArgs) -> DataFusionResult<ColumnarValue> {
+        invoke::<Float64Array>(&args.args, |json_data, path| {
             jiter_json_get_float(json_data, path, self.sorted)
         })
-=======
-    fn invoke_with_args(&self, args: ScalarFunctionArgs) -> DataFusionResult<ColumnarValue> {
-        invoke::<Float64Array>(&args.args, jiter_json_get_float)
->>>>>>> a739fd70
     }
 
     fn aliases(&self) -> &[String] {
